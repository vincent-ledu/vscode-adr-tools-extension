--- conflicted
+++ resolved
@@ -15,15 +15,10 @@
 }
 
 function createNewAdr(srcAdrName, linkType, tgtAdrName, adrPath, adrTemplatePath) {
-<<<<<<< HEAD
-  const mustache = require("mustache");
-  console.log("create new adr " + srcAdrName + " in " + adrPath + " from templatepath " + adrTemplatePath);
-=======
   const mustache = require('mustache');
   console.log(
     'create new adr ' + srcAdrName + ' in ' + adrPath + ' from templatepath ' + adrTemplatePath
   );
->>>>>>> 74541c78
   var lastIndex = -1;
   let srcAdrSanitizeName = '';
   let files = fs.readdirSync(adrPath);
@@ -50,15 +45,9 @@
     'adr-index': lastIndex,
     'adr-name': '' + srcAdrName + '',
   };
-<<<<<<< HEAD
-  srcAdrSanitizeName = lastIndex.padStart(4, "0") + "-" + sanitizedAdrName(srcAdrName) + ".md";
-  if (linkType === "Supersedes" && tgtAdrName != null) {
-    data["links"] = linkType + " " + tgtAdrName;
-=======
   srcAdrSanitizeName = lastIndex.padStart(4, '0') + '-' + sanitizedAdrName(srcAdrName) + '.md';
   if (linkType === 'Supersedes' && tgtAdrName != null) {
     data['links'] = linkType + ' ' + tgtAdrName;
->>>>>>> 74541c78
     let tgtFilePath = adrPath + path.sep + tgtAdrName;
     let linkedType = 'Superseded by';
     addLink(srcAdrSanitizeName, tgtFilePath, linkedType);
@@ -72,11 +61,7 @@
   } else {
     addNode(adrPath, srcAdrSanitizeName, srcAdrName);
   }
-<<<<<<< HEAD
-  let templateContent = fs.readFileSync(adrTemplatePath + path.sep + "index-recordname.md", "utf8");
-=======
   let templateContent = fs.readFileSync(adrTemplatePath + path.sep + 'index-recordname.md', 'utf8');
->>>>>>> 74541c78
 
   let output = mustache.render(templateContent, data);
   fs.writeFileSync(adrPath + path.sep + srcAdrSanitizeName, output);
@@ -84,18 +69,6 @@
 }
 
 function addLink(srcAdrName, tgtFilePath, linkType) {
-<<<<<<< HEAD
-  console.log("add link " + linkType + " " + srcAdrName + " to " + tgtFilePath);
-  fs.readFile(tgtFilePath, "utf8", function(err, data) {
-    if (err) {
-      return console.log(err);
-    }
-    var result = "";
-    if (linkType === "Superseded by") {
-      result = data.replace(/## Status([\s\S])*Accepted(\s)/, "## Status\n$1" + linkType + " " + srcAdrName);
-    } else {
-      result = data.replace(/## Status([\s\S])*Accepted(\s)/, "## Status\n$1Accepted  \n" + linkType + " " + srcAdrName);
-=======
   console.log('add link ' + linkType + ' ' + srcAdrName + ' to ' + tgtFilePath);
   fs.readFile(tgtFilePath, 'utf8', function(err, data) {
     if (err) {
@@ -112,7 +85,6 @@
         /## Status([\s\S])*Accepted(\s)/,
         '## Status\n$1Accepted  \n' + linkType + ' ' + srcAdrName
       );
->>>>>>> 74541c78
     }
     fs.writeFile(tgtFilePath, result, 'utf8', function(err) {
       if (err) return console.log(err);
@@ -120,21 +92,8 @@
   });
 }
 
-<<<<<<< HEAD
-function addNode(adrPath, src) {
-  let srcIndex = src.split("-")[0];
-  let srcName = src.split("-")[1].split(".")[0];
-  let output = srcIndex + "[" + srcName + "]\n";
-  output += "click " + srcIndex + ' "' + src + '"\n';
-
-  // let graph = { "nodes" : []};
-  // graph.nodes.add(JSON.parse('"{"index": "0001","name": "my_adr", "title": "My Title", "createdDate":"2019-05-22"}"'));
-
-  fs.appendFile(adrPath + path.sep + "adr_flow_chart.md", output, err => {
-=======
 function updateFlowChart(adrPath, output) {
   fs.appendFile(adrPath + path.sep + 'adr_flow_chart.md', output, err => {
->>>>>>> 74541c78
     if (err) {
       console.log('updateFlowChart: ' + err);
     }
@@ -167,20 +126,6 @@
 }
 
 function addRelation(adrPath, src, tgt, linkType) {
-<<<<<<< HEAD
-  let srcIndex = src.split("-")[0];
-  let srcName = src.split("-")[1].split(".")[0];
-  let tgtIndex = tgt.split("-")[0];
-  let tgtName = tgt.split("-")[1].split(".")[0];
-  let output = srcIndex + "[" + srcName + "]" + " --> |" + linkType + "|" + tgtIndex + "(" + tgtName + ")\n";
-  output += "click " + srcIndex + ' "' + src + '"\n';
-
-  fs.appendFile(adrPath + path.sep + "adr_flow_chart.md", output, err => {
-    if (err) {
-      console.log("addRelation error: " + err);
-    }
-  });
-=======
   let srcIndex = src.split('-')[0];
   let srcName = src.split('-')[1].split('.')[0];
   let tgtIndex = tgt.split('-')[0];
@@ -189,7 +134,6 @@
     srcIndex + '[' + srcName + ']' + ' --> |' + linkType + '|' + tgtIndex + '(' + tgtName + ')\n';
   output += 'click ' + srcIndex + ' "' + src + '"\n';
   updateFlowChart(adrPath, output);
->>>>>>> 74541c78
 }
 
 function mkDirByPathSync(targetDir, { isRelativeToScript = false } = {}) {
@@ -234,13 +178,8 @@
   if (!fs.existsSync(adrTemplatePath)) {
     mkDirByPathSync(adrTemplatePath);
 
-<<<<<<< HEAD
-    const cp = require("child_process");
-    cp.execSync("git clone " + gitRepo + " " + adrTemplatePath, function(err, stdout, stderr) {
-=======
     const cp = require('child_process');
     cp.execSync('git clone ' + gitRepo + ' ' + adrTemplatePath, function(err, stdout, stderr) {
->>>>>>> 74541c78
       if (err) {
         console.log('error while cloning adr template: ' + err);
       }
@@ -261,15 +200,6 @@
     date: d.toLocaleDateString('en-EN', options),
     status: 'Accepted',
   };
-<<<<<<< HEAD
-  let output = mustach.render(fs.readFileSync(adrTemplatePath + path.sep + "0000-record_architecture_decisions.md", "utf8"), data);
-  fs.writeFile(adrPath + path.sep + "0000-record_architecture_decisions.md", output, err => {
-    if (err) {
-      console.log("error while creating first adr: " + err);
-    }
-  });
-  addNode(adrPath, "0000-record_architecture_decisions.md");
-=======
   let output = mustach.render(
     fs.readFileSync(adrTemplatePath + path.sep + '0000-record_architecture_decisions.md', 'utf8'),
     data
@@ -280,7 +210,6 @@
     }
   });
   addNode(adrPath, '0000-record_architecture_decisions.md');
->>>>>>> 74541c78
 }
 
 exports.init = init;
